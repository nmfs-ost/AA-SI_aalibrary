"""This file is used to store conversion functions for the AALibrary."""

import os
import logging

from google.cloud import storage
from fsspec.implementations.local import LocalFileSystem

from echopype import open_raw

# For pytests-sake
if __package__ is None or __package__ == "":
    # uses current directory visibility
    from ingestion import (
        download_netcdf_file,
        download_raw_file,
    )
    import utils
    import metadata
    from raw_file import RawFile
    from utils.sonar_checker import sonar_checker
<<<<<<< HEAD
    from utils.ices import echopype_ek80_raw_to_ices_netcdf, echopype_ek60_raw_to_ices_netcdf
=======
    from egress import upload_file_to_gcp_storage_bucket
>>>>>>> dca06060
else:
    # uses current package visibility
    from aalibrary.ingestion import (
        download_netcdf_file,
        download_raw_file,
    )
    from aalibrary import utils
    from aalibrary import metadata
    from aalibrary.raw_file import RawFile
    from aalibrary.utils.sonar_checker import sonar_checker
<<<<<<< HEAD
    from aalibrary.utils.ices import echopype_ek80_raw_to_ices_netcdf, echopype_ek60_raw_to_ices_netcdf
=======
    from aalibrary.egress import upload_file_to_gcp_storage_bucket
>>>>>>> dca06060


def convert_local_raw_to_netcdf(
    raw_file_location: str = "",
    netcdf_file_download_directory: str = "",
    echosounder: str = "",
    overwrite: bool = False,
    delete_raw_after: bool = False,
):
    """ENTRYPOINT FOR END-USERS
    Converts a local (on your computer) file from raw into netcdf using
    echopype.

    Args:
        raw_file_location (str, optional): The location of the raw file.
            Defaults to "".
        netcdf_file_download_directory (str, optional): The location you want
            to download your netcdf file to. Defaults to "".
        echosounder (str, optional): The echosounder used. Can be one of
            ["EK80", "EK70"]. Defaults to "".
        overwrite (bool, optional): Whether or not to overwrite the netcdf
            file. Defaults to False.
        delete_raw_after (bool, optional): Whether or not to delete the raw
            file after conversion is complete. Defaults to False.
    """

    netcdf_file_download_directory = os.sep.join(
        [os.path.normpath(netcdf_file_download_directory)]
    )
    print(f"netcdf_file_download_directory {netcdf_file_download_directory}")

    # Create the download directory (path) if it doesn't exist
    if not os.path.exists(netcdf_file_download_directory):
        os.makedirs(netcdf_file_download_directory)

    # Make sure the echosounder specified matches the raw file data.
    if echosounder.lower() == "ek80":
<<<<<<< HEAD
        assert sonar_checker.is_EK80(raw_file=raw_file_location, storage_options={}), (
=======
        assert sonar_checker.is_EK80(
            raw_file=raw_file_location, storage_options={}
        ), (
>>>>>>> dca06060
            f"THE ECHOSOUNDER SPECIFIED `{echosounder}` DOES NOT MATCH THE "
            "ECHOSOUNDER FOUND WITHIN THE RAW FILE."
        )
    elif echosounder.lower() == "ek60":
<<<<<<< HEAD
        assert sonar_checker.is_EK60(raw_file=raw_file_location, storage_options={}), (
=======
        assert sonar_checker.is_EK60(
            raw_file=raw_file_location, storage_options={}
        ), (
>>>>>>> dca06060
            f"THE ECHOSOUNDER SPECIFIED `{echosounder}` DOES NOT MATCH THE "
            "ECHOSOUNDER FOUND WITHIN THE RAW FILE."
        )
    elif echosounder.lower() == "azfp6":
        assert sonar_checker.is_AZFP6(
            raw_file=raw_file_location, storage_options={}
        ), (
            f"THE ECHOSOUNDER SPECIFIED `{echosounder}` DOES NOT MATCH THE "
            "ECHOSOUNDER FOUND WITHIN THE RAW FILE."
        )
    elif echosounder.lower() == "azfp":
        assert sonar_checker.is_AZFP(
            raw_file=raw_file_location, storage_options={}
        ), (
            f"THE ECHOSOUNDER SPECIFIED `{echosounder}` DOES NOT MATCH THE "
            "ECHOSOUNDER FOUND WITHIN THE RAW FILE."
        )
    elif echosounder.lower() == "ad2cp":
        assert sonar_checker.is_AD2CP(
            raw_file=raw_file_location, storage_options={}
        ), (
            f"THE ECHOSOUNDER SPECIFIED `{echosounder}` DOES NOT MATCH THE "
            "ECHOSOUNDER FOUND WITHIN THE RAW FILE."
        )
    elif echosounder.lower() == "er60":
<<<<<<< HEAD
        assert sonar_checker.is_ER60(raw_file=raw_file_location, storage_options={}), (
=======
        assert sonar_checker.is_ER60(
            raw_file=raw_file_location, storage_options={}
        ), (
>>>>>>> dca06060
            f"THE ECHOSOUNDER SPECIFIED `{echosounder}` DOES NOT MATCH THE "
            "ECHOSOUNDER FOUND WITHIN THE RAW FILE."
        )

    try:
        print("CONVERTING RAW TO NETCDF...")
        raw_file_echopype = open_raw(
            raw_file=raw_file_location, sonar_model=echosounder
        )
        raw_file_echopype.to_netcdf(
            save_path=netcdf_file_download_directory, overwrite=overwrite
        )
        print("CONVERTED.")
        if delete_raw_after:
            try:
                print("DELETING RAW FILE...")
                os.remove(raw_file_location)
                print("DELETED.")
            except Exception as e:
                print(e)
                print(
                    "THE RAW FILE COULD NOT BE DELETED DUE TO THE ERROR ABOVE."
                )
    except Exception as e:
        logging.error(
            "COULD NOT CONVERT `%s` DUE TO ERROR %s", raw_file_location, e
        )
        raise e
    
def convert_local_raw_to_ices_netcdf(
    raw_file_location: str = "",
    netcdf_file_download_directory: str = "",
    echosounder: str = "",
    delete_raw_after: bool = False,
):
    """ENTRYPOINT FOR END-USERS
    Converts a local (on your computer) file from raw into netcdf using
    echopype.

    Args:
        raw_file_location (str, optional): The location of the raw file.
            Defaults to "".
        netcdf_file_download_directory (str, optional): The location you want
            to download your netcdf file to. Defaults to "".
        echosounder (str, optional): The echosounder used. Can be one of
            ["EK80", "EK70"]. Defaults to "".
        overwrite (bool, optional): Whether or not to overwrite the netcdf
            file. Defaults to False.
        delete_raw_after (bool, optional): Whether or not to delete the raw
            file after conversion is complete. Defaults to False.
    """

    netcdf_file_download_directory = os.sep.join(
        [os.path.normpath(netcdf_file_download_directory)]
    )
    print(f"netcdf_file_download_directory {netcdf_file_download_directory}")

    # Create the download directory (path) if it doesn't exist
    if not os.path.exists(netcdf_file_download_directory):
        os.makedirs(netcdf_file_download_directory)

    # Make sure the echosounder specified matches the raw file data.
    if echosounder.lower() == "ek80":
        assert sonar_checker.is_EK80(raw_file=raw_file_location, storage_options={}), (
            f"THE ECHOSOUNDER SPECIFIED `{echosounder}` DOES NOT MATCH THE "
            "ECHOSOUNDER FOUND WITHIN THE RAW FILE."
        )
    elif echosounder.lower() == "ek60":
        assert sonar_checker.is_EK60(raw_file=raw_file_location, storage_options={}), (
            f"THE ECHOSOUNDER SPECIFIED `{echosounder}` DOES NOT MATCH THE "
            "ECHOSOUNDER FOUND WITHIN THE RAW FILE."
        )
    else:
        print(
            f"THE ECHOSOUNDER SPECIFIED `{echosounder}` IS NOT SUPPORTED FOR "
            "ICES NETCDF CONVERSION. PLEASE USE `EK80` OR `EK60`."
        )

    try:
        print("CONVERTING RAW TO NETCDF...")
        raw_file_echopype = open_raw(
            raw_file=raw_file_location, sonar_model=echosounder
        )
        if echosounder.lower() == "ek80":
            echopype_ek80_raw_to_ices_netcdf(echodata=raw_file_echopype, export_file=netcdf_file_download_directory)
        elif echosounder.lower() == "ek60":
            echopype_ek60_raw_to_ices_netcdf(echodata=raw_file_echopype, export_file=netcdf_file_download_directory)
        print("CONVERTED.")
        if delete_raw_after:
            try:
                print("DELETING RAW FILE...")
                os.remove(raw_file_location)
                print("DELETED.")
            except Exception as e:
                print(e)
                print(
                    "THE RAW FILE COULD NOT BE DELETED DUE TO THE ERROR ABOVE."
                )
    except Exception as e:
        logging.error(
            "COULD NOT CONVERT `%s` DUE TO ERROR %s", raw_file_location, e
        )
        raise e


def convert_raw_to_netcdf(
    file_name: str = "",
    file_type: str = "raw",
    ship_name: str = "",
    survey_name: str = "",
    echosounder: str = "",
    data_source: str = "",
    file_download_directory: str = "",
    overwrite: bool = False,
    delete_raw_after: bool = False,
    gcp_bucket: storage.Client.bucket = None,
    is_metadata: bool = False,
    debug: bool = False,
):
    """ENTRYPOINT FOR END-USERS
    This function allows one to convert a file from raw to netcdf. Then uploads
    the file to GCP storage for caching.

    Args:
        file_name (str, optional): The file name (includes extension).
            Defaults to "".
        file_type (str, optional): The file type (do not include the dot ".").
            Defaults to "".
        ship_name (str, optional): The ship name associated with this survey.
            Defaults to "".
        survey_name (str, optional): The survey name/identifier. Defaults
            to "".
        echosounder (str, optional): The echosounder used to gather the data.
            Defaults to "".
        data_source (str, optional): The source of the file. Necessary due to
            the way the storage bucket is organized. Can be one of
            ["NCEI", "OMAO", "HDD"]. Defaults to "".
        file_download_directory (str, optional): The local directory you want
            to store your file in. Defaults to "".
        overwrite (bool, optional): Whether or not to overwrite the netcdf
            file. Defaults to False.
        delete_raw_after (bool, optional): Whether or not to delete the raw
            file after conversion is complete. Defaults to False.
        gcp_bucket (storage.Client.bucket, optional): The GCP bucket object
            used to download the file. Defaults to None.
        is_metadata (bool, optional): Whether or not the file is a metadata
            file. Necessary since files that are considered metadata (metadata
            json, or readmes) are stored in a separate directory. Defaults to
            False.
        debug (bool, optional): Whether or not to print debug statements.
            Defaults to False.
    """
    # TODO: Implement an 'upload' param default to True.

    _, _, gcp_bucket = utils.cloud_utils.setup_gcp_storage_objs()
    _, s3_resource, _ = utils.cloud_utils.create_s3_objs()

    rf = RawFile(
        file_name=file_name,
        file_type=file_type,
        ship_name=ship_name,
        survey_name=survey_name,
        echosounder=echosounder,
        data_source=data_source,
        file_download_directory=file_download_directory,
        overwrite=overwrite,
        gcp_bucket=gcp_bucket,
        is_metadata=is_metadata,
        debug=debug,
        s3_resource=s3_resource,
        s3_bucket_name="noaa-wcsd-pds",
    )

    # Here we check for a netcdf version of the raw file on GCP
    print("CHECKING FOR NETCDF VERSION ON GCP...")
    if rf.netcdf_file_exists_in_gcp:
        # Inform the user if a netcdf version exists in cache.
        download_netcdf_file(
            raw_file_name=rf.netcdf_file_name,
            file_type="netcdf",
            ship_name=rf.ship_name,
            survey_name=rf.survey_name,
            echosounder=rf.echosounder,
            data_source=rf.data_source,
            file_download_directory=rf.file_download_directory,
            gcp_bucket=gcp_bucket,
            debug=rf.debug,
        )
    else:
        logging.info(
            "FILE `%s` DOES NOT EXIST AS NETCDF. DOWNLOADING/CONVERTING/"
            "UPLOADING RAW...",
            rf.raw_file_name,
        )

        # Download the raw file.
        # This function should take care of checking whether the raw file
        # exists in any of the data sources, and fetching it.
        download_raw_file(
            file_name=rf.file_name,
            file_type=rf.file_type,
            ship_name=rf.ship_name,
            survey_name=rf.survey_name,
            echosounder=rf.echosounder,
            data_source=rf.data_source,
            file_download_directory=rf.file_download_directory,
            debug=rf.debug,
        )

        # Convert the raw file to netcdf.
        convert_local_raw_to_netcdf(
            raw_file_location=rf.raw_file_download_path,
            netcdf_file_download_directory=rf.file_download_directory,
            echosounder=rf.echosounder,
            overwrite=overwrite,
            delete_raw_after=delete_raw_after,
        )

        # Upload the netcdf to the correct location for parsing.
        upload_file_to_gcp_storage_bucket(
            file_name=rf.netcdf_file_name,
            file_type="netcdf",
            ship_name=rf.ship_name,
            survey_name=rf.survey_name,
            echosounder=rf.echosounder,
            file_location=rf.netcdf_file_download_path,
            gcp_bucket=gcp_bucket,
            data_source=rf.data_source,
            is_metadata=False,
            debug=rf.debug,
        )
        # Upload the metadata file associated with this
        metadata.create_and_upload_metadata_df_for_netcdf(
            file_name=rf.netcdf_file_name,
            file_type="netcdf",
            ship_name=rf.ship_name,
            survey_name=rf.survey_name,
            echosounder=rf.echosounder,
            data_source=rf.data_source,
            gcp_bucket=gcp_bucket,
            netcdf_local_file_location=rf.netcdf_file_download_path,
            debug=debug,
        )

def convert_raw_to_netcdf_ices(
    file_name: str = "",
    file_type: str = "raw",
    ship_name: str = "",
    survey_name: str = "",
    echosounder: str = "",
    data_source: str = "",
    file_download_directory: str = "",
    overwrite: bool = False,
    delete_raw_after: bool = False,
    gcp_bucket: storage.Client.bucket = None,
    is_metadata: bool = False,
    debug: bool = False,
):
    """ENTRYPOINT FOR END-USERS
    This function allows one to convert a file from raw to netcdf. Then uploads
    the file to GCP storage for caching.

    Args:
        file_name (str, optional): The file name (includes extension).
            Defaults to "".
        file_type (str, optional): The file type (do not include the dot ".").
            Defaults to "".
        ship_name (str, optional): The ship name associated with this survey.
            Defaults to "".
        survey_name (str, optional): The survey name/identifier. Defaults
            to "".
        echosounder (str, optional): The echosounder used to gather the data.
            Defaults to "".
        data_source (str, optional): The source of the file. Necessary due to
            the way the storage bucket is organized. Can be one of
            ["NCEI", "OMAO", "HDD"]. Defaults to "".
        file_download_directory (str, optional): The local directory you want
            to store your file in. Defaults to "".
        overwrite (bool, optional): Whether or not to overwrite the netcdf
            file. Defaults to False.
        delete_raw_after (bool, optional): Whether or not to delete the raw
            file after conversion is complete. Defaults to False.
        gcp_bucket (storage.Client.bucket, optional): The GCP bucket object
            used to download the file. Defaults to None.
        is_metadata (bool, optional): Whether or not the file is a metadata
            file. Necessary since files that are considered metadata (metadata
            json, or readmes) are stored in a separate directory. Defaults to
            False.
        debug (bool, optional): Whether or not to print debug statements.
            Defaults to False.
    """

    _, _, gcp_bucket = (
        utils.cloud_utils.setup_gcp_storage_objs()
    )
    _, s3_resource, _ = utils.cloud_utils.create_s3_objs()

    rf = RawFile(
        file_name=file_name,
        file_type=file_type,
        ship_name=ship_name,
        survey_name=survey_name,
        echosounder=echosounder,
        data_source=data_source,
        file_download_directory=file_download_directory,
        overwrite=overwrite,
        gcp_bucket=gcp_bucket,
        is_metadata=is_metadata,
        debug=debug,
        s3_resource=s3_resource,
        s3_bucket_name="noaa-wcsd-pds",
    )

    # Here we check for a netcdf version of the raw file on GCP
    print("CHECKING FOR NETCDF VERSION ON GCP...")
    if rf.netcdf_file_exists_in_gcp:
        # Inform the user if a netcdf version exists in cache.
        download_netcdf_file(
            raw_file_name=rf.netcdf_file_name,
            file_type="netcdf",
            ship_name=rf.ship_name,
            survey_name=rf.survey_name,
            echosounder=rf.echosounder,
            data_source=rf.data_source,
            file_download_directory=rf.file_download_directory,
            gcp_bucket=gcp_bucket,
            debug=rf.debug,
        )
    else:
        logging.info(
            "FILE `%s` DOES NOT EXIST AS NETCDF. DOWNLOADING/CONVERTING/"
            "UPLOADING RAW...",
            rf.raw_file_name
        )

        # Download the raw file.
        # This function should take care of checking whether the raw file
        # exists in any of the data sources, and fetching it.
        download_raw_file(
            file_name=rf.file_name,
            file_type=rf.file_type,
            ship_name=rf.ship_name,
            survey_name=rf.survey_name,
            echosounder=rf.echosounder,
            data_source=rf.data_source,
            file_download_directory=rf.file_download_directory,
            debug=rf.debug,
        )

        # Convert the raw file to netcdf.
        convert_local_raw_to_ices_netcdf(
            raw_file_location=rf.raw_file_download_path,
            netcdf_file_download_directory=rf.file_download_directory,
            echosounder=rf.echosounder,
            delete_raw_after=delete_raw_after,
        )

        # Upload the netcdf to the correct location for parsing.
        upload_file_to_gcp_storage_bucket(
            file_name=rf.netcdf_file_name,
            file_type="netcdf",
            ship_name=rf.ship_name,
            survey_name=rf.survey_name,
            echosounder=rf.echosounder,
            file_location=rf.netcdf_file_download_path,
            gcp_bucket=gcp_bucket,
            data_source=rf.data_source,
            is_metadata=False,
            debug=rf.debug,
        )
        # Upload the metadata file associated with this
        # metadata.create_and_upload_metadata_df_for_netcdf(
        #     file_name=rf.netcdf_file_name,
        #     file_type="netcdf",
        #     ship_name=rf.ship_name,
        #     survey_name=rf.survey_name,
        #     echosounder=rf.echosounder,
        #     data_source=rf.data_source,
        #     gcp_bucket=gcp_bucket,
        #     netcdf_local_file_location=rf.netcdf_file_download_path,
        #     debug=debug,
        # )

if __name__ == "__main__":
    # set up storage objects
    s3_client, s3_resource, s3_bucket = utils.cloud_utils.create_s3_objs()
    gcp_stor_client, gcp_bucket_name, gcp_bucket = (
        utils.cloud_utils.setup_gcp_storage_objs()
    )
    # convert_local_raw_to_netcdf(
    #     raw_file_location="./test_data_dir/2107RL_FM-D20210804-T214458.raw",
    #     netcdf_file_download_directory="./test_data_dir",
    #     echosounder="EK80",
    # )
    # convert_local_raw_to_netcdf(
    #     raw_file_location="./test_data_dir/2107RL_FM-D20210808-T033245.raw",
    #     netcdf_file_download_directory="./test_data_dir",
    #     echosounder="EK80",
    # )
    # convert_local_raw_to_netcdf(
    #     raw_file_location="./test_data_dir/2107RL_FM-D20211012-T022341.raw",
    #     netcdf_file_download_directory="./test_data_dir",
    #     echosounder="EK80",
    # )
    convert_local_raw_to_ices_netcdf(
    raw_file_location = "./2107RL_CW-D20210707-T103342.raw",
    netcdf_file_download_directory = "./",
    echosounder = "EK80",
    delete_raw_after= False
    )<|MERGE_RESOLUTION|>--- conflicted
+++ resolved
@@ -19,11 +19,8 @@
     import metadata
     from raw_file import RawFile
     from utils.sonar_checker import sonar_checker
-<<<<<<< HEAD
     from utils.ices import echopype_ek80_raw_to_ices_netcdf, echopype_ek60_raw_to_ices_netcdf
-=======
     from egress import upload_file_to_gcp_storage_bucket
->>>>>>> dca06060
 else:
     # uses current package visibility
     from aalibrary.ingestion import (
@@ -34,11 +31,8 @@
     from aalibrary import metadata
     from aalibrary.raw_file import RawFile
     from aalibrary.utils.sonar_checker import sonar_checker
-<<<<<<< HEAD
+    from aalibrary.egress import upload_file_to_gcp_storage_bucket
     from aalibrary.utils.ices import echopype_ek80_raw_to_ices_netcdf, echopype_ek60_raw_to_ices_netcdf
-=======
-    from aalibrary.egress import upload_file_to_gcp_storage_bucket
->>>>>>> dca06060
 
 
 def convert_local_raw_to_netcdf(
@@ -76,24 +70,18 @@
 
     # Make sure the echosounder specified matches the raw file data.
     if echosounder.lower() == "ek80":
-<<<<<<< HEAD
-        assert sonar_checker.is_EK80(raw_file=raw_file_location, storage_options={}), (
-=======
         assert sonar_checker.is_EK80(
             raw_file=raw_file_location, storage_options={}
         ), (
->>>>>>> dca06060
+        assert sonar_checker.is_EK80(raw_file=raw_file_location, storage_options={}), (
             f"THE ECHOSOUNDER SPECIFIED `{echosounder}` DOES NOT MATCH THE "
             "ECHOSOUNDER FOUND WITHIN THE RAW FILE."
         )
     elif echosounder.lower() == "ek60":
-<<<<<<< HEAD
-        assert sonar_checker.is_EK60(raw_file=raw_file_location, storage_options={}), (
-=======
         assert sonar_checker.is_EK60(
             raw_file=raw_file_location, storage_options={}
         ), (
->>>>>>> dca06060
+        assert sonar_checker.is_EK60(raw_file=raw_file_location, storage_options={}), (
             f"THE ECHOSOUNDER SPECIFIED `{echosounder}` DOES NOT MATCH THE "
             "ECHOSOUNDER FOUND WITHIN THE RAW FILE."
         )
@@ -119,13 +107,10 @@
             "ECHOSOUNDER FOUND WITHIN THE RAW FILE."
         )
     elif echosounder.lower() == "er60":
-<<<<<<< HEAD
-        assert sonar_checker.is_ER60(raw_file=raw_file_location, storage_options={}), (
-=======
         assert sonar_checker.is_ER60(
             raw_file=raw_file_location, storage_options={}
         ), (
->>>>>>> dca06060
+        assert sonar_checker.is_ER60(raw_file=raw_file_location, storage_options={}), (
             f"THE ECHOSOUNDER SPECIFIED `{echosounder}` DOES NOT MATCH THE "
             "ECHOSOUNDER FOUND WITHIN THE RAW FILE."
         )
