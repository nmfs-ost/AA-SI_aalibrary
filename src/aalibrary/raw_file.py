"""This script contains the necessary classes RawFile, which is used to obtain
all of the attributes of a file."""

from collections import OrderedDict
import logging
import os
import pprint
from difflib import get_close_matches

from google.cloud import storage
import boto3

# For pytests-sake
if __package__ is None or __package__ == "":
    # uses current directory visibility
    import utils
    import config
    import ices_ship_names
else:
    # uses current package visibility
    from aalibrary import utils
    from aalibrary import config
    from aalibrary import ices_ship_names


class RawFile:
    """A class used to represent a raw file, from given parameters."""

    file_name: str = None
    file_type: str = None
    ship_name: str = None
    survey_name: str = None
    echosounder: str = None
    data_source: str = None
    file_download_directory: str = None
    is_metadata: bool = False
    upload_to_gcp: bool = False
    debug: bool = False
    gcp_project_id: str = "ggn-nmfs-aa-dev-1"
    gcp_bucket_name: str = "ggn-nmfs-aa-dev-1-data"
    gcp_bucket: storage.Client.bucket = None
    s3_resource: boto3.resource = None
    # Get all valid and normalized ICES ship names
    valid_ICES_ship_names = ices_ship_names.get_all_ices_ship_names(
        normalize_ship_names=True
    )

    def __init__(self, **kwargs):
        self.__dict__.update(kwargs)
        self._handle_paths()
        self._create_vars_for_use_later()
        self._create_download_directories_if_not_exists()

        self._check_for_assertion_errors()

    def __repr__(self):
        return pprint.pformat(self.__dict__, indent=4)

    def __str__(self):
        return pprint.pformat(self.__dict__, indent=4)

    def _handle_paths(self):
        """Handles all minute functions and adjustments related to paths."""

        # Normalize paths
        if "file_download_directory" in self.__dict__:
            self.file_download_directory = os.path.normpath(
                os.sep.join([os.path.abspath(self.file_download_directory)])
            )

    def _create_download_directories_if_not_exists(self):
        """Create the download directory (path) if it doesn't exist."""

        if "file_download_directory" in self.__dict__:
            if not os.path.exists(self.file_download_directory):
                os.makedirs(self.file_download_directory)

    def _create_vars_for_use_later(self):
        """Creates vars that will add value and can be utilized later."""

        # Get the parsed datetime of the file.
        # For NCEI - according to their format for naming files.
        if (self.data_source == "NCEI") or (self.data_source == "OMAO"):
            # ex. 2107RL_CW-D20211001-T132449.raw
            # TODO: `telegram` within raw file has a time stamp, maybe extract

<<<<<<< HEAD
            temp = self.file_name.lower().split("d")[-1].replace(".raw", "").replace(".nc", "")
            print(temp)
=======
            temp = self.file_name.lower().split("d")[-1].split(".")[0]
>>>>>>> dca06060
            self.year_str = temp[:4]
            self.month_str = temp[4:6]
            self.date_str = temp[6:8]
            self.year = int(self.year_str)
            self.month = int(self.month_str)
            self.date = int(self.date_str)
            temp = temp.split("t")[-1]
            self.hour_str = temp[:2]
            self.minute_str = temp[2:4]
            self.second_str = temp[4:]
            self.hour = int(self.hour_str)
            self.minute = int(self.minute_str)
            self.second = int(self.second_str)

        # Normalize ship name
        if "ship_name" in self.__dict__:
            self.ship_name_unnormalized = self.ship_name
            self.ship_name = utils.helpers.normalize_ship_name(self.ship_name)
            # Get the NCEI formatted name if the data source is NCEI.
            # This is basically a spell checker for NCEI.
            if self.data_source == "NCEI":
                self.ship_name_unnormalized = (
                    utils.ncei_utils.get_closest_ncei_formatted_ship_name(
                        ship_name=self.ship_name
                    )
                )
        # If the ship name exists in ICES, get the ICES code for it.
        if self.ship_name in self.valid_ICES_ship_names:
            self.ices_code = ices_ship_names.get_ices_code_from_ship_name(
                ship_name=self.ship_name, is_normalized=True
            )
        else:
            self.ices_code = ""

        # Take care of an empty file_download_directory and treat it like the
        # cwd.
        if (self.__dict__["file_download_directory"] == "") or (
            "file_download_directory" not in self.__dict__
        ):
            self.file_download_directory = "."

        # Create connection objects if they dont exist
        self.s3_bucket_name = "noaa-wcsd-pds"
        if (
            ("gcp_bucket" not in self.__dict__)
            or ("gcp_bucket_name" not in self.__dict__)
            or ("gcp_stor_client" not in self.__dict__)
        ):
            self.gcp_stor_client, self.gcp_bucket_name, self.gcp_bucket = (
                utils.cloud_utils.setup_gcp_storage_objs(
                    project_id=self.gcp_project_id,
                    gcp_bucket_name=self.gcp_bucket_name,
                )
            )
        if (
            ("s3_resource" not in self.__dict__)
            or ("s3_client" not in self.__dict__)
            or ("s3_bucket" not in self.__dict__)
        ):
            self.s3_client, self.s3_resource, self.s3_bucket = (
                utils.cloud_utils.create_s3_objs()
            )

        # Create file names for all other files that can exist
        self.raw_file_name = self.file_name
        self.file_name_wo_extension = self.file_name.split(".")[0]
        self.idx_file_name = ".".join(self.file_name.split(".")[:-1]) + ".idx"
        self.bot_file_name = ".".join(self.file_name.split(".")[:-1]) + ".bot"
        self.netcdf_file_name = (
            ".".join(self.file_name.split(".")[:-1]) + ".nc"
        )

        # Create download paths for all four types of files
        self.raw_file_download_path = os.path.normpath(
            os.sep.join([self.file_download_directory, self.file_name])
        )
        self.idx_file_download_path = os.path.normpath(
            os.sep.join([self.file_download_directory, self.idx_file_name])
        )
        self.bot_file_download_path = os.path.normpath(
            os.sep.join([self.file_download_directory, self.bot_file_name])
        )
        self.netcdf_file_download_path = os.path.normpath(
            os.sep.join([self.file_download_directory, self.netcdf_file_name])
        )

        # Create all possible NCEI urls that can exist
        # We have to use the un-normalized version of the ship name since
        # NCEI does not normalize it.
        self.raw_file_ncei_url = utils.helpers.create_ncei_url_from_variables(
            file_name=self.raw_file_name,
            ship_name=self.ship_name_unnormalized,
            survey_name=self.survey_name,
            echosounder=self.echosounder,
        )
        self.idx_file_ncei_url = utils.helpers.create_ncei_url_from_variables(
            file_name=self.idx_file_name,
            ship_name=self.ship_name_unnormalized,
            survey_name=self.survey_name,
            echosounder=self.echosounder,
        )
        self.bot_file_ncei_url = utils.helpers.create_ncei_url_from_variables(
            file_name=self.bot_file_name,
            ship_name=self.ship_name_unnormalized,
            survey_name=self.survey_name,
            echosounder=self.echosounder,
        )
        # NCEI does not store netcdf files, so we will not be creating a url
        # for them.

        # Create all GCP Storage bucket locations for each possible file
        self.raw_gcp_storage_bucket_location = (
            utils.helpers.parse_correct_gcp_storage_bucket_location(
                file_name=self.raw_file_name,
                file_type="raw",
                ship_name=self.ship_name,
                survey_name=self.survey_name,
                echosounder=self.echosounder,
                data_source=self.data_source,
                is_metadata=self.is_metadata,
                debug=self.debug,
            )
        )
        self.idx_gcp_storage_bucket_location = (
            utils.helpers.parse_correct_gcp_storage_bucket_location(
                file_name=self.idx_file_name,
                file_type="idx",
                ship_name=self.ship_name,
                survey_name=self.survey_name,
                echosounder=self.echosounder,
                data_source=self.data_source,
                is_metadata=self.is_metadata,
                debug=self.debug,
            )
        )
        self.bot_gcp_storage_bucket_location = (
            utils.helpers.parse_correct_gcp_storage_bucket_location(
                file_name=self.bot_file_name,
                file_type="bot",
                ship_name=self.ship_name,
                survey_name=self.survey_name,
                echosounder=self.echosounder,
                data_source=self.data_source,
                is_metadata=self.is_metadata,
                debug=self.debug,
            )
        )
        self.netcdf_gcp_storage_bucket_location = (
            utils.helpers.parse_correct_gcp_storage_bucket_location(
                file_name=self.netcdf_file_name,
                file_type="netcdf",
                ship_name=self.ship_name,
                survey_name=self.survey_name,
                echosounder=self.echosounder,
                data_source=self.data_source,
                is_metadata=self.is_metadata,
                debug=self.debug,
            )
        )

        # Create all OMAO storage locations for each file.
        self.raw_omao_file_path = (
            utils.helpers.create_omao_file_path_from_variables(
                self.raw_file_name,
                ship_name=self.ship_name,
                survey_name=self.survey_name,
                echosounder=self.echosounder,
            )
        )
        self.idx_omao_file_path = (
            utils.helpers.create_omao_file_path_from_variables(
                file_name=self.idx_file_name,
                ship_name=self.ship_name,
                survey_name=self.survey_name,
                echosounder=self.echosounder,
            )
        )
        self.bot_omao_file_path = (
            utils.helpers.create_omao_file_path_from_variables(
                file_name=self.bot_file_name,
                ship_name=self.ship_name,
                survey_name=self.survey_name,
                echosounder=self.echosounder,
            )
        )
        self.netcdf_omao_file_path = (
            utils.helpers.create_omao_file_path_from_variables(
                file_name=self.netcdf_file_name,
                ship_name=self.ship_name,
                survey_name=self.survey_name,
                echosounder=self.echosounder,
            )
        )

        # Create object keys for NCEI
        self.raw_file_s3_object_key = utils.cloud_utils.get_object_key_for_s3(
            file_name=self.raw_file_name,
            ship_name=self.ship_name_unnormalized,
            survey_name=self.survey_name,
            echosounder=self.echosounder,
        )
        self.idx_file_s3_object_key = utils.cloud_utils.get_object_key_for_s3(
            file_name=self.idx_file_name,
            ship_name=self.ship_name_unnormalized,
            survey_name=self.survey_name,
            echosounder=self.echosounder,
        )
        self.bot_file_s3_object_key = utils.cloud_utils.get_object_key_for_s3(
            file_name=self.bot_file_name,
            ship_name=self.ship_name_unnormalized,
            survey_name=self.survey_name,
            echosounder=self.echosounder,
        )
        # NCEI does not have netcdf files, so we will not create object keys.

        # Check if the file(s) exist in NCEI
        self.raw_file_exists_in_ncei = (
            utils.cloud_utils.check_if_file_exists_in_s3(
                object_key=self.raw_file_s3_object_key,
                s3_resource=self.s3_resource,
                s3_bucket_name=self.s3_bucket_name,
            )
        )
        self.idx_file_exists_in_ncei = (
            utils.cloud_utils.check_if_file_exists_in_s3(
                object_key=self.idx_file_s3_object_key,
                s3_resource=self.s3_resource,
                s3_bucket_name=self.s3_bucket_name,
            )
        )
        self.bot_file_exists_in_ncei = (
            utils.cloud_utils.check_if_file_exists_in_s3(
                object_key=self.bot_file_s3_object_key,
                s3_resource=self.s3_resource,
                s3_bucket_name=self.s3_bucket_name,
            )
        )
        # NCEI does not store netcdf files, so we will not be checking.

        # Check if the file(s) exist in GCP
        self.raw_file_exists_in_gcp = (
            utils.cloud_utils.check_if_file_exists_in_gcp(
                bucket=self.gcp_bucket,
                file_path=self.raw_gcp_storage_bucket_location,
            )
        )
        self.idx_file_exists_in_gcp = (
            utils.cloud_utils.check_if_file_exists_in_gcp(
                bucket=self.gcp_bucket,
                file_path=self.idx_gcp_storage_bucket_location,
            )
        )
        self.bot_file_exists_in_gcp = (
            utils.cloud_utils.check_if_file_exists_in_gcp(
                bucket=self.gcp_bucket,
                file_path=self.bot_gcp_storage_bucket_location,
            )
        )
        self.netcdf_file_exists_in_gcp = (
            utils.cloud_utils.check_if_file_exists_in_gcp(
                bucket=self.gcp_bucket,
                file_path=self.netcdf_gcp_storage_bucket_location,
            )
        )

        # TODO: create vars for omao data lake existence.

    def _check_for_assertion_errors(self):
        """Checks for errors in each variable in our self.__dict__."""

        if "file_name" in self.__dict__:
            assert self.file_name != "", (
                "Please provide a valid file name with the file extension"
                " (ex. `2107RL_CW-D20210813-T220732.raw`)"
            )
        if "file_type" in self.__dict__:
            assert self.file_type != "", "Please provide a valid file type."
            assert self.file_type in config.VALID_FILETYPES, (
                "Please provide a valid file type (extension) "
                f"from the following: {config.VALID_FILETYPES}"
            )
        if "ship_name" in self.__dict__:
            assert self.ship_name != "", (
                "Please provide a valid ship name "
                "(Title_Case_With_Underscores_As_Spaces)."
            )
            assert " " not in self.ship_name, (
                "Please provide a valid ship name "
                "(Title_Case_With_Underscores_As_Spaces)."
            )
            # Check for spell check using custom list
            spell_check_list = get_close_matches(
                self.ship_name, self.valid_ICES_ship_names, n=3, cutoff=0.6
            )
            if len(spell_check_list) > 0:
                assert self.ship_name in self.valid_ICES_ship_names, (
                    f"This `ship_name` {self.ship_name} does not"
                    " exist in the ICES database. Did you mean one of the"
                    f" following?\n{spell_check_list}"
                )
            else:
                assert self.ship_name in self.valid_ICES_ship_names, (
                    f"This `ship_name` {self.ship_name} does not"
                    " exist in the ICES database."
                )
        if "survey_name" in self.__dict__:
            assert (
                self.survey_name != ""
            ), "Please provide a valid survey name."
        if "echosounder" in self.__dict__:
            assert (
                self.echosounder != ""
            ), "Please provide a valid echosounder."
            assert self.echosounder in config.VALID_ECHOSOUNDERS, (
                "Please provide a valid echosounder from the "
                f"following: {config.VALID_ECHOSOUNDERS}"
            )
        if "data_source" in self.__dict__:
            assert self.data_source != "", (
                "Please provide a valid data source from the "
                f"following: {config.VALID_DATA_SOURCES}"
            )
            assert self.data_source in config.VALID_DATA_SOURCES, (
                "Please provide a valid data source from the "
                f"following: {config.VALID_DATA_SOURCES}"
            )
        if "file_download_directory" in self.__dict__:
            assert (
                self.file_download_directory != ""
            ), "Please provide a valid file download location (a directory)."
            assert os.path.isdir(self.file_download_directory), (
                f"File download location `{self.file_download_directory}` is"
                " not found to be a valid dir, please reformat it."
            )
        if "gcp_bucket" in self.__dict__:
            assert self.gcp_bucket is not None, (
                "Please provide a gcp_bucket object with"
                " `utils.cloud_utils.setup_gcp_storage()`"
            )

    # TODO:
    def _raw_file_exists_in_azure_data_lake(self): ...
    def _idx_file_exists_in_azure_data_lake(self): ...
    def _bot_file_exists_in_azure_data_lake(self): ...
    def _netcdf_file_exists_in_azure_data_lake(self): ...

    def get_str_times(self) -> dict:
        """Gets the parsed times of the current file in dict format

        Returns:
            dict: An OrderedDict containing all of the data collection times
                (based on name), for this file.
        """

        temp_dict = OrderedDict(
            [
                ("year", self.year_str),
                ("month", self.month_str),
                ("date", self.date_str),
                ("hour", self.hour_str),
                ("minute", self.minute_str),
                ("second", self.second_str),
            ]
        )
        return temp_dict

    def print_times(self) -> str:
        """Prints the parsed times of the current file in dict format.

        Returns:
            str: The pretty print version of a string of the current file's
                data collection datetime (based on file name).
        """

        temp_dict = OrderedDict(
            [
                ("year", self.year),
                ("month", self.month),
                ("date", self.date),
                ("hour", self.hour),
                ("minute", self.minute),
                ("second", self.second),
            ]
        )

        return pprint.pformat(temp_dict, indent=4)

    def get_file_datetime_str(self) -> str:
        """Gets the datetime as a datetime formatted string.
        Format: "%Y-%m-%d %H:%M:%S"

        Returns:
            str: The datetime formatted string.
        """

        datetime_str = (
            f"{self.year_str}-{self.month_str}-{self.date_str} "
            f"{self.hour_str}:{self.minute_str}:{self.second_str}"
        )
        return datetime_str


if __name__ == "__main__":
    s3_bucket_name = "noaa-wcsd-pds"
    try:
        s3_client, s3_resource, s3_bucket = utils.cloud_utils.create_s3_objs()
    except Exception as e:
        logging.error("CANNOT ESTABLISH CONNECTION TO S3 BUCKET..\n%s", e)
        raise
    # Create gcp bucket objects
    gcp_stor_client, gcp_bucket_name, gcp_bucket = (
        utils.cloud_utils.setup_gcp_storage_objs()
    )
    rf = RawFile(
        file_name="2107RL_CW-D20210916-T165047.raw",
        file_type="raw",
        ship_name="henry b bigelow",
        survey_name="RL2107",
        echosounder="EK80",
        data_source="NCEI",
        file_download_directory="./test_data_dir",
        is_metadata=False,
        debug=True,
        s3_bucket=s3_bucket,
        s3_resource=s3_resource,
        s3_bucket_name=s3_bucket_name,
        gcp_bucket=gcp_bucket,
        gcp_bucket_name=gcp_bucket_name,
        gcp_stor_client=gcp_stor_client,
    )
    print(rf.file_download_directory)
    print(rf.raw_file_download_path)

    # print(rf)
    # print(rf.bot_file_download_path)
    # print(rf.print_times())
    # print(rf.get_str_times())
    # print(rf.get_file_datetime_str())<|MERGE_RESOLUTION|>--- conflicted
+++ resolved
@@ -84,12 +84,7 @@
             # ex. 2107RL_CW-D20211001-T132449.raw
             # TODO: `telegram` within raw file has a time stamp, maybe extract
 
-<<<<<<< HEAD
-            temp = self.file_name.lower().split("d")[-1].replace(".raw", "").replace(".nc", "")
-            print(temp)
-=======
             temp = self.file_name.lower().split("d")[-1].split(".")[0]
->>>>>>> dca06060
             self.year_str = temp[:4]
             self.month_str = temp[4:6]
             self.date_str = temp[6:8]
